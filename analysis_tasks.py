--- conflicted
+++ resolved
@@ -109,10 +109,6 @@
 @task
 def run_command(cmd: str) -> subprocess.CompletedProcess:
     """Execute a shell command and handle errors."""
-    # Runs shell commands as a sub-process
-    # raises error in a non zero exits
-    # PLINK/GCTA calls this
-    # other call subprocess run directly not using this helper which might be inconsistent
     result = subprocess.run(cmd, shell=True, capture_output=True, text=True)
     if result.returncode != 0:
         logger.error(f"Error running command: {cmd}")
@@ -126,9 +122,6 @@
     """
     Preprocess GWAS data using R's MungeSumstats package for standardization and QC.
     """
-    # do R mungesumstats::format_sumstats
-    # load & format results in pd dataframe
-    # create ID and save processed TSV
     if not HAS_RPY2:
         logging.error("rpy2 not available for MungeSumstats preprocessing")
         raise RuntimeError("rpy2 not available")
@@ -399,15 +392,6 @@
 @task(cache_policy=None)
 def finemap_region(seed, sumstats, chr_num, lead_variant_position, window=2000, 
                                  population="EUR", L=-1, coverage=0.95, min_abs_corr=0.5):
-    
-    # filter sumstats to the window
-    # Compute LD via plink2
-    # read LD matrix
-    # convert to numpy 
-    # convert to R
-    # run susieR::susie_rss
-    # extract PIPs and credible sets
-    # DF of credible variants. 
     try:     
         logger.info(f"[FINEMAP] Fine-mapping chr{chr_num}:{lead_variant_position} ±{window}kb")
         
@@ -807,16 +791,6 @@
     return batches
 
 def finemap_region_batch_worker(batch_data):
-<<<<<<< HEAD
-=======
-    #load sumstats from temp TSV
-    # intializes a dedicated rpy2 conversion context
-    # import susie R
-    # for each region call finemap_region
-    # save credible sets to DB
-    # clean up R obj and python garbage.
-
->>>>>>> c3ebbe5f
     # Unpack the batch_data tuple
     if len(batch_data) == 3:
         region_batch, batch_id, sumstats_file_path = batch_data
